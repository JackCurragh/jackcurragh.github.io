# --- General options --- #

# url is the full website URL
# baseurl is the website's URL without the hostname

# If you are building a simple GitHub user page (https://username.github.io) then use these settings:
#url: "https://username.github.io"
#baseurl: ""

# If you are building a GitHub project page then use these settings:
url: "http://vincenttam.github.io/beautiful-jekyll"
baseurl: "/beautiful-jekyll"

# Of course don't forget to change the username and projectname to YOUR username and project

# Name of website
title: My website

# Short description of your site
description: A virtual proof that name is awesome!

# --- Navigation bar options --- #

# List of links in the navigation bar
navbar-links:
  About Me: "aboutme"
  Resources:
    - Beautiful Jekyll: "http://deanattali.com/beautiful-jekyll/"
    - Learn markdown: "http://www.markdowntutorial.com/"
    - GitHub Pages: "https://pages.github.com/"
  Author's home: "http://deanattali.com"

# Image to show in the navigation bar - image must be a square (width = height)
# Remove this parameter if you don't want an image in the navbar
avatar: "/img/avatar-icon.png"

# If you want to have an image logo in the top-left corner instead of the title text,
# then specify the following parameter
# title-img: /path/to/image

# --- Background colour/image options --- #

# Personalize the colors in your website. Colour values can be any valid CSS colour

navbar-col: "#F5F5F5"
navbar-text-col: "#404040"
navbar-children-col: "#F5F5F5"
page-col: "#FFFFFF"
link-col: "#008AFF"
hover-col: "#0085A1"
footer-col: "#F5F5F5"
footer-text-col: "#777777"
footer-link-col: "#404040"

# Alternatively, the navbar, footer, and page background can be set to use background images
# instead of colour

# navbar-img: "/img/bgimage.png"
# footer-img: "/img/bgimage.png"
# page-img: "/img/bgimage.png"

# --- Footer options --- #

# Change all these values or delete the ones you don't want.
# Important: you must keep the "name" parameter, everything else you can remove
author:
  name: Some Person

# Select your active Social Network Links.
# Uncomment the links you want to show in the footer and add your information to each link.
# You can reorder the items to define the link order.
# If you want to add a new link that isn't here, you'll need to also edit the file _data/SocialNetworks.yml
social-network-links:
  rss: true
  email: "someone@example.com"
  facebook: daattali
  github: daattali
  twitter: daattali
#  reddit: yourname
#  google-plus: +DeanAttali
#  linkedin: daattali
#  xing: yourname
#  stackoverflow: "3943160/daattali"
#  snapchat: deanat78
#  instagram: deanat78
#  youtube: user/deanat78
#  spotify: yourname
#  telephone: +14159998888
#  steam: deanat78
#  twitch: yourname
#  yelp: yourname

# Select which share links to show in posts
share-links-active:
  twitter: true
  facebook: true
  google: false
  linkedin: true

# How to display the link to the website in the footer
# Remove this if you don't want a link in the footer
url-pretty: "MyWebsite.com"  # eg. "deanattali.com/beautiful-jekyll"

# --- Web Statistics Section --- #

# Fill in your Google Analytics gtag.js ID to track your website using gtag
#gtag: ""

# Fill in your Google Analytics ID to track your website using GA
#google_analytics: ""

# Google Tag Manager ID
#gtm: ""

# Matomo (aka Piwik) Web statistics
# Uncomment the following section to enable Matomo. The opt-out parameter controls
# whether or not you want to allow users to opt out of tracking.

#matomo:
#  site_id: "9"
#  uri: "demo.wiki.pro"
#  opt-out: true

# --- Comments --- #

# Fill in your Disqus shortname (NOT the userid) if you want to support Disqus comments
# disqus: ""

# To use Facebook Comments, fill in a Facebook App ID
# fb_comment_id: ""

# Staticman support
staticman:
<<<<<<< HEAD
  repository     : "vincenttam/beautiful-jekyll" # GitHub username/repo-name e.g. "daattali/beautiful-jekyll"
  branch         : "gh-pages" # "master"
  endpoint       : # URL of your own deployment with trailing slash, will fallback to the public GitLab instance
reCaptcha:
  siteKey        :
  secret         :
=======
  repository : # GitHub username/repo-name e.g. "daattali/beautiful-jekyll"
  branch     : # "master"
  endpoint   : # URL of your own deployment with trailing slash, will fallback to the public GitLab instance
  # reCaptcha for Staticman (OPTIONAL)
  reCaptcha:
    siteKey  : # Use your OWN site key.  You may apply to Google for one.
    secret   : # (!) ENCRYPT your password by opening https://staticman3.herokuapp.com/v3/encrypt/{your-site-secret}
>>>>>>> 8c616968

# --- Misc --- #

# Facebook App ID
# fb_app_id: ""

# Excerpt Word Length
# Truncates the excerpt to the specified number of words on the index page
excerpt_length: 50

# Character used to separate site title and description in HTML document title
# and RSS feed title
title-separator: "-"

# --- Don't need to touch anything below here (but you can if you want) --- #

# Output options (more information on Jekyll's site)
timezone: "America/Vancouver"
markdown: kramdown
highlighter: rouge
permalink: /:year-:month-:day-:title/
paginate: 5

kramdown:
  input: GFM

# Default YAML values (more information on Jekyll's site)
defaults:
  -
    scope:
      path: ""
      type: "posts"
    values:
      layout: "post"
      comments: true  # add comments to all blog posts
      social-share: true # add social media sharing buttons to all blog posts
  -
    scope:
      path: "" # all files
    values:
      layout: "page"
      show-avatar: true

# Use tags index page and make tags on each post clickable
link-tags: true

# Exclude these files from production site
exclude:
  - CHANGELOG.md
  - CNAME
  - Dockerfile
  - Gemfile
  - Gemfile.lock
  - LICENSE
  - README.md
  - Vagrantfile

# prose.io config
prose:
  rooturl: '_posts'
  media: 'img'
  ignore:
    - 404.html
    - LICENSE
    - feed.xml
    - _config.yml
    - /_layouts
    - /_includes
    - /css
    - /img
    - /js
  metadata:
    _posts:
      - name: "layout"
        field:
          element: "hidden"
          value: "post"
      - name: "title"
        field:
          element: "text"
          label: "Post title"
          placeholder: "Title"
          alterable: true
      - name: "subtitle"
        field:
          element: "textarea"
          label: "Subtitle"
          placeholder: "A description of your post."
          alterable: true
      - name: "date"
        field:
          element: "text"
          label: "Date"
          help: "Enter date of post."
          placeholder: "yyyy-mm-dd"
          alterable: true
      - name: "image"
        field:
          element: "text"
          label: "Image"
          help: "Add a thumbnail image to your post."
          placeholder: "Thumbnail"
          alterable: true
      - name: "published"
        field:
          element: "checkbox"
          label: "Publish"
          help: "Check to publish post, uncheck to hide."

plugins:
  - jekyll-paginate
  - jekyll-sitemap

# Beautiful Jekyll / Dean Attali
# 2fc73a3a967e97599c9763d05e564189<|MERGE_RESOLUTION|>--- conflicted
+++ resolved
@@ -131,22 +131,13 @@
 
 # Staticman support
 staticman:
-<<<<<<< HEAD
-  repository     : "vincenttam/beautiful-jekyll" # GitHub username/repo-name e.g. "daattali/beautiful-jekyll"
-  branch         : "gh-pages" # "master"
-  endpoint       : # URL of your own deployment with trailing slash, will fallback to the public GitLab instance
-reCaptcha:
-  siteKey        :
-  secret         :
-=======
-  repository : # GitHub username/repo-name e.g. "daattali/beautiful-jekyll"
-  branch     : # "master"
+  repository : "vincenttam/beautiful-jekyll" # GitHub username/repo-name e.g. "daattali/beautiful-jekyll"
+  branch     : "gh-pages" # "master"
   endpoint   : # URL of your own deployment with trailing slash, will fallback to the public GitLab instance
   # reCaptcha for Staticman (OPTIONAL)
   reCaptcha:
     siteKey  : # Use your OWN site key.  You may apply to Google for one.
     secret   : # (!) ENCRYPT your password by opening https://staticman3.herokuapp.com/v3/encrypt/{your-site-secret}
->>>>>>> 8c616968
 
 # --- Misc --- #
 

<head>
  <meta charset="utf-8" />
  <meta http-equiv="X-UA-Compatible" content="IE=edge">
  <meta name="viewport" content="width=device-width, initial-scale=1.0, maximum-scale=1.0, viewport-fit=cover">

  <title>{% if page.use-site-title %}{{ site.title }} {{ site.title-separator }} {{ site.description }}{% elsif page.title %}{{ page.title }}{% else %}{{ site.title }}{% endif %}</title>

  <meta name="author" content="{{ site.author.name }}" />

  {% if page.subtitle %}
  <meta name="description" content="{{ page.subtitle }}">
  {% endif %}

  <link rel="alternate" type="application/rss+xml" title="{{ site.title }} {{ site.title-separator }} {{ site.description }}" href="{{ site.baseurl }}/feed.xml" />

  {% include gtag.html %}
  {% include gtm_head.html %}
  {% include google_analytics.html %}

  {% if layout.common-ext-css %}
    {% for css in layout.common-ext-css %}
      {% include ext-css.html css=css %}
    {% endfor %}
  {% endif %}

  {% if layout.common-css %}
    {% for css in layout.common-css %}
      <link rel="stylesheet" href="{{ css | prepend: site.baseurl | replace: '//', '/' }}" />
    {% endfor %}
  {% endif %}

  {% if layout.common-googlefonts %}
    {% for font in layout.common-googlefonts %}
      <link rel="stylesheet" href="//fonts.googleapis.com/css?family={{ font }}" />
    {% endfor %}
  {% endif %}

  {% if page.ext-css %}
    {% for css in page.ext-css %}
      {% include ext-css.html css=css %}
    {% endfor %}
  {% endif %}

  {% if page.css %}
    {% for css in page.css %}
      <link rel="stylesheet" href="{{ css | prepend: site.baseurl | replace: '//', '/' }}" />
    {% endfor %}
  {% endif %}

  {% if page.googlefonts %}
    {% for font in page.googlefonts %}
      <link rel="stylesheet" href="//fonts.googleapis.com/css?family={{ font }}" />
    {% endfor %}
  {% endif %}

    <!-- Facebook OpenGraph tags -->
  {% if site.fb_app_id %}
  <meta property="fb:app_id" content="{{ site.fb_app_id }}" />
  {% endif %}

  {% if page.meta-title %}
  <meta property="og:title" content="{{ page.meta-title }}" />
  {% elsif page.title %}
  <meta property="og:title" content="{{ page.title }}" />
  {% else %}
  <meta property="og:title" content="{{ site.title }}" />
  {% endif %}

   {% if page.meta-description %}
  <meta property="og:description" content="{{ page.meta-description }}">
  {% elsif page.subtitle %}
  <meta property="og:description" content="{{ page.subtitle }}">
  {% else %}
  <meta property="og:description" content="{{ page.content | strip_html | xml_escape | truncatewords: 50 }}">
  {% endif %}


  <meta property="og:type" content="website" />

  {% if page.id %}
  <meta property="og:url" content="{{ site.url }}{{ page.url }}" />
  <link rel="canonical" href="{{ site.url }}{{ page.url }}" />
  {% else %}
  <meta property="og:url" content="{{ site.url }}{{ page.url | remove: '/index.html' | remove: '.html' }}" />
  <link rel="canonical" href="{{ site.url }}{{ page.url | remove: '/index.html' | remove: '.html' }}" />
  {% endif %}

  {% if page.share-img %}
  <meta property="og:image" content="{{ page.share-img }}" />
  {% elsif site.avatar %}
  <meta property="og:image" content="{{ site.url }}{{ site.avatar }}" />
  {% endif %}


  <!-- Twitter summary cards -->
  <meta name="twitter:card" content="summary" />
  <meta name="twitter:site" content="@{{ site.author.twitter }}" />
  <meta name="twitter:creator" content="@{{ site.author.twitter }}" />

  {% if page.meta-title %}
  <meta name="twitter:title" content="{{ page.meta-title }}" />
  {% elsif page.title %}
  <meta name="twitter:title" content="{{ page.title }}" />
  {% else %}
  <meta name="twitter:title" content="{{ site.title }}" />
  {% endif %}

  {% if page.meta-description %}
  <meta name="twitter:description" content="{{ page.meta-description }}">
  {% elsif page.subtitle %}
  <meta name="twitter:description" content="{{ page.subtitle }}">
  {% else %}
  <meta name="twitter:description" content="{{ page.content | strip_html | xml_escape | truncatewords: 50 }}">
  {% endif %}

  {% if page.share-img %}
  <meta name="twitter:image" content="{{ page.share-img }}" />
  {% elsif site.avatar %}
  <meta name="twitter:image" content="{{ site.url }}{{ site.avatar }}" />
  {% endif %}

  {% if site.matomo %}
  {% include matomo.html %}
  {% endif %}

<<<<<<< HEAD
  <!-- Staticman -->
  {% if page.comments and site.staticman.repository and site.staticman.branch %}
=======
  {% if page.comments and site.staticman.repository and site.staticman.branch %}
  <!-- Staticman -->
>>>>>>> 4178dd74
  <link rel="stylesheet" href="{{ "/css/staticman.css" | prepend: site.baseurl }}" />
  {% endif %}

</head><|MERGE_RESOLUTION|>--- conflicted
+++ resolved
@@ -123,13 +123,8 @@
   {% include matomo.html %}
   {% endif %}
 
-<<<<<<< HEAD
-  <!-- Staticman -->
-  {% if page.comments and site.staticman.repository and site.staticman.branch %}
-=======
   {% if page.comments and site.staticman.repository and site.staticman.branch %}
   <!-- Staticman -->
->>>>>>> 4178dd74
   <link rel="stylesheet" href="{{ "/css/staticman.css" | prepend: site.baseurl }}" />
   {% endif %}
 
